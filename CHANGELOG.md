<<<<<<< HEAD
## (WIP)

- Fixed typo in `Record.WithUnkownData()` -> `Record.WithUnknownData()`.
=======
## v0.14.3

- Fixed Admin UI Logs `meta` visualization in Firefox ([#2221](https://github.com/pocketbase/pocketbase/issues/2221)).

- Downgraded to v1 of the `aws/aws-sdk-go` package since v2 has compatibility issues with GCS ([#2231](https://github.com/pocketbase/pocketbase/issues/2231)).

- Upgraded the GitHub action to use [min Go 1.20.3](https://github.com/golang/go/issues?q=milestone%3AGo1.20.3+label%3ACherryPickApproved) for the prebuilt executable since it contains some minor `net/http` security fixes.
>>>>>>> b7407edc


## v0.14.2

- Reverted part of the old `COALESCE` handling as a fallback to support empty string comparison with missing joined relation fields.


## v0.14.1

- Fixed realtime events firing before the files upload completion.

- Updated the underlying S3 lib to use `aws-sdk-go-v2` ([#1346](https://github.com/pocketbase/pocketbase/pull/1346); thanks @yuxiang-gao).

- Updated TinyMCE to v6.4.1.

- Updated the godoc of `Dao.Save*` methods.


## v0.14.0

- Added _experimental_ Apple OAuth2 integration.

- Added `@request.headers.*` filter rule support.

- Added support for advanced unique constraints and indexes management ([#345](https://github.com/pocketbase/pocketbase/issues/345), [#544](https://github.com/pocketbase/pocketbase/issues/544))

- Simplified the collections fields UI to allow easier and quicker scaffolding of the data schema.

- Deprecated `SchemaField.Unique`. Unique constraints are now managed via indexes.
  The `Unique` field is a no-op and will be removed in future version.

- Removed the `COALESCE` wrapping from some of the generated filter conditions to make better use of the indexes ([#1939](https://github.com/pocketbase/pocketbase/issues/1939)).

- Detect `id` aliased view columns as single `relation` fields ([#2029](https://github.com/pocketbase/pocketbase/discussions/2029)).

- Optimized single relation lookups.

- Normalized record values on `maxSelect` field option change (`select`, `file`, `relation`).
  When changing **from single to multiple** all already inserted single values are converted to an array.
  When changing **from multiple to single** only the last item of the already inserted array items is kept.

- Changed the cost/round factor of bcrypt hash generation from 13 to 12 since several users complained about the slow authWithPassword responses on lower spec hardware.
  _The change will affect only new users. Depending on the demand, we might make it configurable from the auth options._

- Simplified the default mail template styles to allow more control over the template layout ([#1904](https://github.com/pocketbase/pocketbase/issues/1904)).

- Added option to explicitly set the record id from the Admin UI ([#2118](https://github.com/pocketbase/pocketbase/issues/2118)).

- Added `migrate history-sync` command to clean `_migrations` history table from deleted migration files references.

- Added new fields to the `core.RecordAuthWithOAuth2Event` struct:
    ```
    IsNewRecord     bool,          // boolean field indicating whether the OAuth2 action created a new auth record
    ProviderName    string,        // the name of the OAuth2 provider (eg. "google")
    ProviderClient  auth.Provider, // the loaded Provider client instance
    ```

- Added CGO linux target for the prebuilt executable.

- **!** Renamed `daos.GetTableColumns()` to `daos.TableColumns()` for consistency with the other Dao table related helpers.

- **!** Renamed `daos.GetTableInfo()` to `daos.TableInfo()` for consistency with the other Dao table related helpers.

- **!** Changed `types.JsonArray` to support specifying a generic type, aka. `types.JsonArray[T]`.
  If you have previously used `types.JsonArray`, you'll have to update it to `types.JsonArray[any]`.

- **!** Registered the `RemoveTrailingSlash` middleware only for the `/api/*` routes since it is causing issues with subpath file serving endpoints ([#2072](https://github.com/pocketbase/pocketbase/issues/2072)).

- **!** Changed the request logs `method` value to UPPERCASE, eg. "get" => "GET" ([#1956](https://github.com/pocketbase/pocketbase/discussions/1956)).

- Other minor UI improvements.


## v0.13.4

- Removed eager unique collection name check to support lazy validation during bulk import.


## v0.13.3

- Fixed view collections import ([#2044](https://github.com/pocketbase/pocketbase/issues/2044)).

- Updated the records picker Admin UI to show properly view collection relations.


## v0.13.2

- Fixed Admin UI js error when selecting multiple `file` field as `relation` "Display fields" ([#1989](https://github.com/pocketbase/pocketbase/issues/1989)).


## v0.13.1

- Added `HEAD` request method support for the `/api/files/:collection/:recordId/:filename` route ([#1976](https://github.com/pocketbase/pocketbase/discussions/1976)).


## v0.13.0

- Added new "View" collection type allowing you to create a read-only collection from a custom SQL `SELECT` statement. It supports:
  - aggregations (`COUNT()`, `MIN()`, `MAX()`, `GROUP BY`, etc.)
  - column and table aliases
  - CTEs and subquery expressions
  - auto `relation` fields association
  - `file` fields proxying (up to 5 linked relations, eg. view1->view2->...->base)
  - `filter`, `sort` and `expand`
  - List and View API rules

- Added auto fail/retry (default to 8 attempts) for the `SELECT` queries to gracefully handle the `database is locked` errors ([#1795](https://github.com/pocketbase/pocketbase/discussions/1795#discussioncomment-4882169)).
  _The default max attempts can be accessed or changed via `Dao.MaxLockRetries`._

- Added default max query execution timeout (30s).
  _The default timeout can be accessed or changed via `Dao.ModelQueryTimeout`._
  _For the prebuilt executables it can be also changed via the `--queryTimeout=10` flag._

- Added support for `dao.RecordQuery(collection)` to scan directly the `One()` and `All()` results in `*models.Record` or `[]*models.Record` without the need of explicit `NullStringMap`.

- Added support to overwrite the default file serve headers if an explicit response header is set.

- Added file thumbs when visualizing `relation` display file fields.

- Added "Min select" `relation` field option.

- Enabled `process.env` in JS migrations to allow accessing `os.Environ()`.

- Added `UploadedFiles` field to the `RecordCreateEvent` and `RecordUpdateEvent` event structs.

- **!** Moved file upload after the record persistent to allow setting custom record id safely from the `OnModelBeforeCreate` hook.

- **!** Changed `System.GetFile()` to return directly `*blob.Reader` instead of the `io.ReadCloser` interface.

- **!** Changed `To`, `Cc` and `Bcc` of `mailer.Message` to `[]mail.Address` for consistency and to allow multiple recipients and optional name.

    If you are sending custom emails, you'll have to replace:
    ```go
    message := &mailer.Message{
      ...

      // (old) To: mail.Address{Address: "to@example.com"}
      To: []mail.Address{{Address: "to@example.com", Name: "Some optional name"}},

      // (old) Cc: []string{"cc@example.com"}
      Cc: []mail.Address{{Address: "cc@example.com", Name: "Some optional name"}},

      // (old) Bcc: []string{"bcc@example.com"}
      Bcc: []mail.Address{{Address: "bcc@example.com", Name: "Some optional name"}},

      ...
    }
    ```

- **!** Refactored the Authentik integration as a more generic "OpenID Connect" provider (`oidc`) to support any OIDC provider (Okta, Keycloak, etc.).
  _If you've previously used Authentik, make sure to rename the provider key in your code to `oidc`._
  _To enable more than one OIDC provider you can use the additional `oidc2` and `oidc3` provider keys._

- **!** Removed the previously deprecated `Dao.Block()` and `Dao.Continue()` helpers in favor of `Dao.NonconcurrentDB()`.

- Updated the internal redirects to allow easier subpath deployment when behind a reverse proxy.

- Other minor Admin UI improvements.


## v0.12.3

- Fixed "Toggle column" reactivity when navigating between collections ([#1836](https://github.com/pocketbase/pocketbase/pull/1836)).

- Logged the current datetime on server start ([#1822](https://github.com/pocketbase/pocketbase/issues/1822)).


## v0.12.2

- Fixed the "Clear" button of the datepicker component not clearing the value ([#1730](https://github.com/pocketbase/pocketbase/discussions/1730)).

- Increased slightly the fields contrast ([#1742](https://github.com/pocketbase/pocketbase/issues/1742)).

- Auto close the multi-select dropdown if "Max select" is reached.


## v0.12.1

- Fixed js error on empty relation save.

- Fixed `overlay-active` css class not being removed on nested overlay panel close ([#1718](https://github.com/pocketbase/pocketbase/issues/1718)).

- Added the collection name in the page title ([#1711](https://github.com/pocketbase/pocketbase/issues/1711)).


## v0.12.0

- Refactored the relation picker UI to allow server-side search, sort, create, update and delete of relation records ([#976](https://github.com/pocketbase/pocketbase/issues/976)).

- Added new `RelationOptions.DisplayFields` option to specify custom relation field(s) visualization in the Admin UI.

- Added Authentik OAuth2 provider ([#1377](https://github.com/pocketbase/pocketbase/pull/1377); thanks @pr0ton11).

- Added LiveChat OAuth2 provider ([#1573](https://github.com/pocketbase/pocketbase/pull/1573); thanks @mariosant).

- Added Gitea OAuth2 provider ([#1643](https://github.com/pocketbase/pocketbase/pull/1643); thanks @hlanderdev).

- Added PDF file previews ([#1548](https://github.com/pocketbase/pocketbase/pull/1548); thanks @mjadobson).

- Added video and audio file previews.

- Added rich text editor (`editor`) field for HTML content based on TinyMCE ([#370](https://github.com/pocketbase/pocketbase/issues/370)).
  _Currently the new field doesn't have any configuration options or validations but this may change in the future depending on how devs ended up using it._

- Added "Duplicate" Collection and Record options in the Admin UI ([#1656](https://github.com/pocketbase/pocketbase/issues/1656)).

- Added `filesystem.GetFile()` helper to read files through the FileSystem abstraction ([#1578](https://github.com/pocketbase/pocketbase/pull/1578); thanks @avarabyeu).

- Added new auth event hooks for finer control and more advanced auth scenarios handling:

  ```go
  // auth record
  OnRecordBeforeAuthWithPasswordRequest()
  OnRecordAfterAuthWithPasswordRequest()
  OnRecordBeforeAuthWithOAuth2Request()
  OnRecordAfterAuthWithOAuth2Request()
  OnRecordBeforeAuthRefreshRequest()
  OnRecordAfterAuthRefreshRequest()

  // admin
  OnAdminBeforeAuthWithPasswordRequest()
  OnAdminAfterAuthWithPasswordRequest()
  OnAdminBeforeAuthRefreshRequest()
  OnAdminAfterAuthRefreshRequest()
  OnAdminBeforeRequestPasswordResetRequest()
  OnAdminAfterRequestPasswordResetRequest()
  OnAdminBeforeConfirmPasswordResetRequest()
  OnAdminAfterConfirmPasswordResetRequest()
  ```

- Added `models.Record.CleanCopy()` helper that creates a new record copy with only the latest data state of the existing one and all other options reset to their defaults.

- Added new helper `apis.RecordAuthResponse(app, httpContext, record, meta)` to return a standard Record auth API response ([#1623](https://github.com/pocketbase/pocketbase/issues/1623)).

- Refactored `models.Record` expand and data change operations to be concurrent safe.

- Refactored all `forms` Submit interceptors to use a generic data type as their payload.

- Added several `store.Store` helpers:
  ```go
  store.Reset(newData map[string]T)
  store.Length() int
  store.GetAll() map[string]T
  ```

- Added "tags" support for all Record and Model related event hooks.

    The "tags" allow registering event handlers that will be called only on matching table name(s) or colleciton id(s)/name(s).
    For example:
    ```go
    app.OnRecordBeforeCreateRequest("articles").Add(func(e *core.RecordCreateEvent) error {
      // called only on "articles" record creation
      log.Println(e.Record)
      return nil
    })
    ```
    For all those event hooks `*hook.Hook` was replaced with `*hooks.TaggedHook`, but the hook methods signatures are the same so it should behave as it was previously if no tags were specified.

- **!** Fixed the `json` field **string** value normalization ([#1703](https://github.com/pocketbase/pocketbase/issues/1703)).

    In order to support seamlessly both `application/json` and `multipart/form-data`
    requests, the following normalization rules are applied if the `json` field is a
    **plain string value**:

    - "true" is converted to the json `true`
    - "false" is converted to the json `false`
    - "null" is converted to the json `null`
    - "[1,2,3]" is converted to the json `[1,2,3]`
    - "{\"a\":1,\"b\":2}" is converted to the json `{"a":1,"b":2}`
    - numeric strings are converted to json number
    - double quoted strings are left as they are (aka. without normalizations)
    - any other string (empty string too) is double quoted

    Additionally, the "Nonempty" `json` field constraint now checks for `null`, `[]`, `{}` and `""` (empty string).

- Added `aria-label` to some of the buttons in the Admin UI for better accessibility ([#1702](https://github.com/pocketbase/pocketbase/pull/1702); thanks @ndarilek).

- Updated the filename extension checks in the Admin UI to be case-insensitive ([#1707](https://github.com/pocketbase/pocketbase/pull/1707); thanks @hungcrush).

- Other minor improvements (more detailed API file upload errors, UI optimizations, docs improvements, etc.)


## v0.11.4

- Fixed cascade delete for rel records with the same id as the main record ([#1689](https://github.com/pocketbase/pocketbase/issues/1689)).


## v0.11.3

- Fix realtime API panic on concurrent clients iteration ([#1628](https://github.com/pocketbase/pocketbase/issues/1628))

  - `app.SubscriptionsBroker().Clients()` now returns a shallow copy of the underlying map.

  - Added `Discard()` and `IsDiscarded()` helper methods to the `subscriptions.Client` interface.

  - Slow clients should no longer "block" the main action completion.


## v0.11.2

- Fixed `fs.DeleteByPrefix()` hang on invalid S3 settings ([#1575](https://github.com/pocketbase/pocketbase/discussions/1575#discussioncomment-4661089)).

- Updated file(s) delete to run in the background on record/collection delete to avoid blocking the delete model transaction.
  _Currently the cascade files delete operation is treated as "non-critical" and in case of an error it is just logged during debug._
  _This will be improved in the near future with the planned async job queue implementation._


## v0.11.1

- Unescaped path parameter values ([#1552](https://github.com/pocketbase/pocketbase/issues/1552)).


## v0.11.0

- Added `+` and `-` body field modifiers for `number`, `files`, `select` and `relation` fields.
  ```js
  {
    // oldValue + 2
    "someNumber+": 2,

    // oldValue + ["id1", "id2"] - ["id3"]
    "someRelation+": ["id1", "id2"],
    "someRelation-": ["id3"],

    // delete single file by its name (file fields supports only the "-" modifier!)
    "someFile-": "filename.png",
  }
  ```
  _Note1: `@request.data.someField` will contain the final resolved value._

  _Note2: The old index (`"field.0":null`) and filename (`"field.filename.png":null`) based suffixed syntax for deleting files is still supported._

- ! Added support for multi-match/match-all request data and collection multi-valued fields (`select`, `relation`) conditions.
  If you want a "at least one of" type of condition, you can prefix the operator with `?`.
  ```js
  // for each someRelA.someRelB record require the "status" field to be "active"
  someRelA.someRelB.status = "active"

  // OR for "at least one of" condition
  someRelA.someRelB.status ?= "active"
  ```
  _**Note: Previously the behavior for multi-valued fields was as the "at least one of" type.
  The release comes with system db migration that will update your existing API rules (if needed) to preserve the compatibility.
  If you have multi-select or multi-relation filter checks in your client-side code and want to preserve the old behavior, you'll have to prefix with `?` your operators.**_

- Added support for querying `@request.data.someRelField.*` relation fields.
  ```js
  // example submitted data: {"someRel": "REL_RECORD_ID"}
  @request.data.someRel.status = "active"
  ```

- Added `:isset` modifier for the static request data fields.
  ```js
  // prevent changing the "role" field
  @request.data.role:isset = false
  ```

- Added `:length` modifier for the arrayable request data and collection fields (`select`, `file`, `relation`).
  ```js
  // example submitted data: {"someSelectField": ["val1", "val2"]}
  @request.data.someSelectField:length = 2

  // check existing record field length
  someSelectField:length = 2
  ```

- Added `:each` modifier support for the multi-`select` request data and collection field.
  ```js
  // check if all selected rows has "pb_" prefix
  roles:each ~ 'pb_%'
  ```

- Improved the Admin UI filters autocomplete.

- Added `@random` sort key for `RANDOM()` sorted list results.

- Added Strava OAuth2 provider ([#1443](https://github.com/pocketbase/pocketbase/pull/1443); thanks @szsascha).

- Added Gitee OAuth2 provider ([#1448](https://github.com/pocketbase/pocketbase/pull/1448); thanks @yuxiang-gao).

- Added IME status check to the textarea keydown handler ([#1370](https://github.com/pocketbase/pocketbase/pull/1370); thanks @tenthree).

- Added `filesystem.NewFileFromBytes()` helper ([#1420](https://github.com/pocketbase/pocketbase/pull/1420); thanks @dschissler).

- Added support for reordering uploaded multiple files.

- Added `webp` to the default images mime type presets list ([#1469](https://github.com/pocketbase/pocketbase/pull/1469); thanks @khairulhaaziq).

- Added the OAuth2 refresh token to the auth meta response ([#1487](https://github.com/pocketbase/pocketbase/issues/1487)).

- Fixed the text wrapping in the Admin UI listing searchbar ([#1416](https://github.com/pocketbase/pocketbase/issues/1416)).

- Fixed number field value output in the records listing ([#1447](https://github.com/pocketbase/pocketbase/issues/1447)).

- Fixed duplicated settings view pages caused by uncompleted transitions ([#1498](https://github.com/pocketbase/pocketbase/issues/1498)).

- Allowed sending `Authorization` header with the `/auth-with-password` record and admin login requests ([#1494](https://github.com/pocketbase/pocketbase/discussions/1494)).

- `migrate down` now reverts migrations in the applied order.

- Added additional list-bucket check in the S3 config test API.

- Other minor improvements.


## v0.10.4

- Fixed `Record.MergeExpand` panic when the main model expand map is not initialized ([#1365](https://github.com/pocketbase/pocketbase/issues/1365)).


## v0.10.3

- ! Renamed the metadata key `original_filename` to `original-filename` due to an S3 file upload error caused by the underscore character ([#1343](https://github.com/pocketbase/pocketbase/pull/1343); thanks @yuxiang-gao).

- Fixed request verification docs api url ([#1332](https://github.com/pocketbase/pocketbase/pull/1332); thanks @JoyMajumdar2001)

- Excluded `collectionId` and `collectionName` from the displayable relation props list ([1322](https://github.com/pocketbase/pocketbase/issues/1322); thanks @dhall2).


## v0.10.2

- Fixed nested multiple expands with shared path ([#586](https://github.com/pocketbase/pocketbase/issues/586#issuecomment-1357784227)).
  A new helper method `models.Record.MergeExpand(map[string]any)` was also added to simplify the expand handling and unit testing.


## v0.10.1

- Fixed nested transactions deadlock when authenticating with OAuth2 ([#1291](https://github.com/pocketbase/pocketbase/issues/1291)).


## v0.10.0

- Added `/api/health` endpoint (thanks @MarvinJWendt).

- Added support for SMTP `LOGIN` auth for Microsoft/Outlook and other providers that don't support the `PLAIN` auth method ([#1217](https://github.com/pocketbase/pocketbase/discussions/1217#discussioncomment-4387970)).

- Reduced memory consumption (you can expect ~20% less allocated memory).

- Added support for split (concurrent and nonconcurrent) DB connections pool increasing even further the concurrent throughput without blocking reads on heavy write load.

- Improved record references delete performance.

- Removed the unnecessary parenthesis in the generated filter SQL query, reducing the "_parse stack overflow_" errors.

- Fixed `~` expressions backslash literal escaping ([#1231](https://github.com/pocketbase/pocketbase/discussions/1231)).

- Refactored the `core.app.Bootstrap()` to be called before starting the cobra commands ([#1267](https://github.com/pocketbase/pocketbase/discussions/1267)).

- ! Changed `pocketbase.NewWithConfig(config Config)` to `pocketbase.NewWithConfig(config *Config)` and added 4 new config settings:
  ```go
  DataMaxOpenConns int // default to core.DefaultDataMaxOpenConns
  DataMaxIdleConns int // default to core.DefaultDataMaxIdleConns
  LogsMaxOpenConns int // default to core.DefaultLogsMaxOpenConns
  LogsMaxIdleConns int // default to core.DefaultLogsMaxIdleConns
  ```

- Added new helper method `core.App.IsBootstrapped()` to check the current app bootstrap state.

- ! Changed `core.NewBaseApp(dir, encryptionEnv, isDebug)` to `NewBaseApp(config *BaseAppConfig)`.

- ! Removed `rest.UploadedFile` struct (see below `filesystem.File`).

- Added generic file resource struct that allows loading and uploading file content from
  different sources (at the moment multipart/form-data requests and from the local filesystem).
  ```
  filesystem.File{}
  filesystem.NewFileFromPath(path)
  filesystem.NewFileFromMultipart(multipartHeader)
  filesystem/System.UploadFile(file)
  ```

- Refactored `forms.RecordUpsert` to allow more easily loading and removing files programmatically.
  ```
  forms.RecordUpsert.AddFiles(key, filesystem.File...) // add new filesystem.File to the form for upload
  forms.RecordUpsert.RemoveFiles(key, filenames...)     // marks the filenames for deletion
  ```

- Trigger the `password` validators if any of the others password change fields is set.


## v0.9.2

- Fixed field column name conflict on record deletion ([#1220](https://github.com/pocketbase/pocketbase/discussions/1220)).


## v0.9.1

- Moved the record file upload and delete out of the db transaction to minimize the locking times.

- Added `Dao` query semaphore and base fail/retry handling to improve the concurrent writes throughput ([#1187](https://github.com/pocketbase/pocketbase/issues/1187)).

- Fixed records cascade deletion when there are "A<->B" relation references.

- Replaced `c.QueryString()` with `c.QueryParams().Encode()` to allow loading middleware modified query parameters in the default crud actions ([#1210](https://github.com/pocketbase/pocketbase/discussions/1210)).

- Fixed the datetime field not triggering the `onChange` event on manual field edit and added a "Clear" button ([#1219](https://github.com/pocketbase/pocketbase/issues/1219)).

- Updated the GitHub goreleaser action to use go 1.19.4 since it comes with [some security fixes](https://github.com/golang/go/issues?q=milestone%3AGo1.19.4+label%3ACherryPickApproved).


## v0.9.0

- Fixed concurrent multi-relation cascade update/delete ([#1138](https://github.com/pocketbase/pocketbase/issues/1138)).

- Added the raw OAuth2 user data (`meta.rawUser`) and OAuth2 access token (`meta.accessToken`) to the auth response ([#654](https://github.com/pocketbase/pocketbase/discussions/654)).

- `BaseModel.UnmarkAsNew()` method was renamed to `BaseModel.MarkAsNotNew()`.
  Additionally, to simplify the insert model queries with custom IDs, it is no longer required to call `MarkAsNew()` for manually initialized models with set ID since now this is the default state.
  When the model is populated with values from the database (eg. after row `Scan`) it will be marked automatically as "not new".

- Added `Record.OriginalCopy()` method that returns a new `Record` copy populated with the initially loaded record data (useful if you want to compare old and new field values).

- Added new event hooks:
  ```go
  app.OnBeforeBootstrap()
  app.OnAfterBootstrap()
  app.OnBeforeApiError()
  app.OnAfterApiError()
  app.OnRealtimeDisconnectRequest()
  app.OnRealtimeBeforeMessageSend()
  app.OnRealtimeAfterMessageSend()
  app.OnRecordBeforeRequestPasswordResetRequest()
  app.OnRecordAfterRequestPasswordResetRequest()
  app.OnRecordBeforeConfirmPasswordResetRequest()
  app.OnRecordAfterConfirmPasswordResetRequest()
  app.OnRecordBeforeRequestVerificationRequest()
  app.OnRecordAfterRequestVerificationRequest()
  app.OnRecordBeforeConfirmVerificationRequest()
  app.OnRecordAfterConfirmVerificationRequest()
  app.OnRecordBeforeRequestEmailChangeRequest()
  app.OnRecordAfterRequestEmailChangeRequest()
  app.OnRecordBeforeConfirmEmailChangeRequest()
  app.OnRecordAfterConfirmEmailChangeRequest()
  ```

- The original uploaded file name is now stored as metadata under the `original_filename` key. It could be accessed via:
  ```go
  fs, _ := app.NewFilesystem()
  defer fs.Close()

  attrs, _ := fs.Attributes(fikeKey)
  attrs.Metadata["original_name"]
  ```

- Added support for `Partial/Range` file requests ([#1125](https://github.com/pocketbase/pocketbase/issues/1125)).
  This is a minor breaking change if you are using `filesystem.Serve` (eg. as part of a custom `OnFileDownloadRequest` hook):
  ```go
  // old
  filesystem.Serve(res, e.ServedPath, e.ServedName)

  // new
  filesystem.Serve(res, req, e.ServedPath, e.ServedName)
  ```

- Refactored the `migrate` command to support **external JavaScript migration files** using an embedded JS interpreter ([goja](https://github.com/dop251/goja)).
  This allow writing custom migration scripts such as programmatically creating collections,
  initializing default settings, running data imports, etc., with a JavaScript API very similar to the Go one (_more documentation will be available soon_).

  The `migrate` command is available by default for the prebuilt executable,
  but if you use PocketBase as framework you need register it manually:
  ```go
  migrationsDir := "" // default to "pb_migrations" (for js) and "migrations" (for go)

  // load js files if you want to allow loading external JavaScript migrations
  jsvm.MustRegisterMigrations(app, &jsvm.MigrationsOptions{
    Dir: migrationsDir,
  })

  // register the `migrate` command
  migratecmd.MustRegister(app, app.RootCmd, &migratecmd.Options{
    TemplateLang: migratecmd.TemplateLangJS, // or migratecmd.TemplateLangGo (default)
    Dir:          migrationsDir,
    Automigrate:  true,
  })
  ```

  **The refactoring also comes with automigrations support.**

  If `Automigrate` is enabled (`true` by default for the prebuilt executable; can be disabled with `--automigrate=0`),
  PocketBase will generate seamlessly in the background JS (or Go) migration file with your collection changes.
  **The directory with the JS migrations can be committed to your git repo.**
  All migrations (Go and JS) are automatically executed on server start.
  Also note that the auto generated migrations are granural (in contrast to the `migrate collections` snapshot command)
  and allow multiple developers to do changes on the collections independently (even editing the same collection) miniziming the eventual merge conflicts.
  Here is a sample JS migration file that will be generated if you for example edit a single collection name:
  ```js
  // pb_migrations/1669663597_updated_posts_old.js
  migrate((db) => {
    // up
    const dao = new Dao(db)
    const collection = dao.findCollectionByNameOrId("lngf8rb3dqu86r3")
    collection.name = "posts_new"
    return dao.saveCollection(collection)
  }, (db) => {
    // down
    const dao = new Dao(db)
    const collection = dao.findCollectionByNameOrId("lngf8rb3dqu86r3")
    collection.name = "posts_old"
    return dao.saveCollection(collection)
  })
  ```

- Added new `Dao` helpers to make it easier fetching and updating the app settings from a migration:
  ```go
  dao.FindSettings([optEncryptionKey])
  dao.SaveSettings(newSettings, [optEncryptionKey])
  ```

- Moved `core.Settings` to `models/settings.Settings`:
  ```
  core.Settings{}           -> settings.Settings{}
  core.NewSettings()        -> settings.New()
  core.MetaConfig{}         -> settings.MetaConfig{}
  core.LogsConfig{}         -> settings.LogsConfig{}
  core.SmtpConfig{}         -> settings.SmtpConfig{}
  core.S3Config{}           -> settings.S3Config{}
  core.TokenConfig{}        -> settings.TokenConfig{}
  core.AuthProviderConfig{} -> settings.AuthProviderConfig{}
  ```

- Changed the `mailer.Mailer` interface (**minor breaking if you are sending custom emails**):
  ```go
  // Old:
  app.NewMailClient().Send(from, to, subject, html, attachments?)

  // New:
  app.NewMailClient().Send(&mailer.Message{
    From: from,
    To: to,
    Subject: subject,
    HTML: html,
    Attachments: attachments,
    // new configurable fields
    Bcc: []string{"bcc1@example.com", "bcc2@example.com"},
    Cc: []string{"cc1@example.com", "cc2@example.com"},
    Headers: map[string]string{"Custom-Header": "test"},
    Text: "custom plain text version",
  })
  ```
  The new `*mailer.Message` struct is also now a member of the `MailerRecordEvent` and `MailerAdminEvent` events.

- Other minor UI fixes and improvements


## v0.8.0

**⚠️ This release contains breaking changes and requires some manual migration steps!**

The biggest change is the merge of the `User` models and the `profiles` collection per [#376](https://github.com/pocketbase/pocketbase/issues/376).
There is no longer `user` type field and the users are just an "auth" collection (we now support **collection types**, currently only "base" and "auth").
This should simplify the users management and at the same time allow us to have unlimited multiple "auth" collections each with their own custom fields and authentication options (eg. staff, client, etc.).

In addition to the `Users` and `profiles` merge, this release comes with several other improvements:

- Added indirect expand support [#312](https://github.com/pocketbase/pocketbase/issues/312#issuecomment-1242893496).

- The `json` field type now supports filtering and sorting [#423](https://github.com/pocketbase/pocketbase/issues/423#issuecomment-1258302125).

- The `relation` field now allows unlimited `maxSelect` (aka. without upper limit).

- Added support for combined email/username + password authentication (see below `authWithPassword()`).

- Added support for full _"manager-subordinate"_ users management, including a special API rule to allow directly changing system fields like email, password, etc. without requiring `oldPassword` or other user verification.

- Enabled OAuth2 account linking on authorized request from the same auth collection (_this is useful for example if the OAuth2 provider doesn't return an email and you want to associate it with the current logged in user_).

- Added option to toggle the record columns visibility from the table listing.

- Added support for collection schema fields reordering.

- Added several new OAuth2 providers (Microsoft Azure AD, Spotify, Twitch, Kakao).

- Improved memory usage on large file uploads [#835](https://github.com/pocketbase/pocketbase/discussions/835).

- More detailed API preview docs and site documentation (the repo is located at https://github.com/pocketbase/site).

- Other minor performance improvements (mostly related to the search apis).

### Migrate from v0.7.x

- **[Data](#data)**
- **[SDKs](#sdks)**
- **[API](#api)**
- **[Internals](#internals)**

#### Data

The merge of users and profiles comes with several required db changes.
The easiest way to apply them is to use the new temporary `upgrade` command:

```sh
# make sure to have a copy of your pb_data in case something fails
cp -r ./pb_data ./pb_data_backup

# run the upgrade command
./pocketbase08 upgrade

# start the application as usual
./pocketbase08 serve
```

The upgrade command:

- Creates a new `users` collection with merged fields from the `_users` table and the `profiles` collection.
  The new user records will have the ids from the `profiles` collection.
- Changes all `user` type fields to `relation` and update the references to point to the new user ids.
- Renames all `@collection.profiles.*`, `@request.user.*` and `@request.user.profile.*` filters to `@collection.users.*` and `@request.auth.*`.
- Appends `2` to all **schema field names** and **api filter rules** that conflicts with the new system reserved ones:
  ```
  collectionId   => collectionId2
  collectionName => collectionName2
  expand         => expand2

  // only for the "profiles" collection fields:
  username               => username2
  email                  => email2
  emailVisibility        => emailVisibility2
  verified               => verified2
  tokenKey               => tokenKey2
  passwordHash           => passwordHash2
  lastResetSentAt        => lastResetSentAt2
  lastVerificationSentAt => lastVerificationSentAt2
  ```

#### SDKs

Please check the individual SDK package changelog and apply the necessary changes in your code:

- [**JavaScript SDK changelog**](https://github.com/pocketbase/js-sdk/blob/master/CHANGELOG.md)
  ```sh
  npm install pocketbase@latest --save
  ```

- [**Dart SDK changelog**](https://github.com/pocketbase/dart-sdk/blob/master/CHANGELOG.md)

  ```sh
  dart pub add pocketbase:^0.5.0
  # or with Flutter:
  flutter pub add pocketbase:^0.5.0
  ```

#### API

> _**You don't have to read this if you are using an official SDK.**_

- The authorization schema is no longer necessary. Now it is auto detected from the JWT token payload:
  <table class="d-table" width="100%">
    <tr>
      <th>Old</th>
      <th>New</th>
    </tr>
    <tr valign="top">
      <td>Authorization: Admin TOKEN</td>
      <td>Authorization: TOKEN</td>
    </tr>
    <tr valign="top">
      <td>Authorization: User TOKEN</td>
      <td>Authorization: TOKEN</td>
    </tr>
  </table>

- All datetime stings are now returned in ISO8601 format - with _Z_ suffix and space as separator between the date and time part:
  <table class="d-table" width="100%">
    <tr>
      <th>Old</th>
      <th>New</th>
    </tr>
    <tr valign="top">
      <td>2022-01-02 03:04:05.678</td>
      <td>2022-01-02 03:04:05.678<strong>Z</strong></td>
    </tr>
  </table>

- Removed the `@` prefix from the system record fields for easier json parsing:
  <table class="d-table" width="100%">
    <tr>
      <th>Old</th>
      <th>New</th>
    </tr>
    <tr valign="top">
      <td><strong>@</strong>collectionId</td>
      <td>collectionId</td>
    </tr>
    <tr valign="top">
      <td><strong>@</strong>collectionName</td>
      <td>collectionName</td>
    </tr>
    <tr valign="top">
      <td><strong>@</strong>expand</td>
      <td>expand</td>
    </tr>
  </table>

- All users api handlers are moved under `/api/collections/:collection/`:
  <table class="d-table" width="100%">
    <tr>
      <th>Old</th>
      <th>New</th>
    </tr>
    <tr valign="top">
      <td>
        <em>GET /api/<strong>users</strong>/auth-methods</em>
      </td>
      <td>
        <em>GET /api/<strong>collections/:collection</strong>/auth-methods</em>
      </td>
    </tr>
    <tr valign="top">
      <td>
        <em>POST /api/<strong>users/refresh</strong></em>
      </td>
      <td>
        <em>POST /api/<strong>collections/:collection/auth-refresh</strong></em>
      </td>
    </tr>
    <tr valign="top">
      <td><em>POST /api/<strong>users/auth-via-oauth2</strong></em></td>
      <td>
        <em>POST /api/<strong>collections/:collection/auth-with-oauth2</strong></em>
        <br/>
        <em>You can now also pass optional <code>createData</code> object on OAuth2 sign-up.</em>
        <br/>
        <em>Also please note that now required user/profile fields are properly validated when creating new auth model on OAuth2 sign-up.</em>
      </td>
    </tr>
    <tr valign="top">
      <td><em>POST /api/<strong>users/auth-via-email</strong></em></td>
      <td>
        <em>POST /api/<strong>collections/:collection/auth-with-password</strong></em>
        <br/>
        <em>Handles username/email + password authentication.</em>
        <br/>
        <code>{"identity": "usernameOrEmail", "password": "123456"}</code>
      </td>
    </tr>
    <tr valign="top">
      <td><em>POST /api/<strong>users</strong>/request-password-reset</em></td>
      <td><em>POST /api/<strong>collections/:collection</strong>/request-password-reset</em></td>
    </tr>
    <tr valign="top">
      <td><em>POST /api/<strong>users</strong>/confirm-password-reset</em></td>
      <td><em>POST /api/<strong>collections/:collection</strong>/confirm-password-reset</em></td>
    </tr>
    <tr valign="top">
      <td><em>POST /api/<strong>users</strong>/request-verification</em></td>
      <td><em>POST /api/<strong>collections/:collection</strong>/request-verification</em></td>
    </tr>
    <tr valign="top">
      <td><em>POST /api/<strong>users</strong>/confirm-verification</em></td>
      <td><em>POST /api/<strong>collections/:collection</strong>/confirm-verification</em></td>
    </tr>
    <tr valign="top">
      <td><em>POST /api/<strong>users</strong>/request-email-change</em></td>
      <td><em>POST /api/<strong>collections/:collection</strong>/request-email-change</em></td>
    </tr>
    <tr valign="top">
      <td><em>POST /api/<strong>users</strong>/confirm-email-change</em></td>
      <td><em>POST /api/<strong>collections/:collection</strong>/confirm-email-change</em></td>
    </tr>
    <tr valign="top">
      <td><em>GET /api/<strong>users</strong></em></td>
      <td><em>GET /api/<strong>collections/:collection/records</strong></em></td>
    </tr>
    <tr valign="top">
      <td><em>GET /api/<strong>users</strong>/:id</em></td>
      <td><em>GET /api/<strong>collections/:collection/records</strong>/:id</em></td>
    </tr>
    <tr valign="top">
      <td><em>POST /api/<strong>users</strong></em></td>
      <td><em>POST /api/<strong>collections/:collection/records</strong></em></td>
    </tr>
    <tr valign="top">
      <td><em>PATCH /api/<strong>users</strong>/:id</em></td>
      <td><em>PATCH /api/<strong>collections/:collection/records</strong>/:id</em></td>
    </tr>
    <tr valign="top">
      <td><em>DELETE /api/<strong>users</strong>/:id</em></td>
      <td><em>DELETE /api/<strong>collections/:collection/records</strong>/:id</em></td>
    </tr>
    <tr valign="top">
      <td><em>GET /api/<strong>users</strong>/:id/external-auths</em></td>
      <td><em>GET /api/<strong>collections/:collection/records</strong>/:id/external-auths</em></td>
    </tr>
    <tr valign="top">
      <td><em>DELETE /api/<strong>users</strong>/:id/external-auths/:provider</em></td>
      <td><em>DELETE /api/<strong>collections/:collection/records</strong>/:id/external-auths/:provider</em></td>
    </tr>
  </table>

  _In relation to the above changes, the `user` property in the auth response is renamed to `record`._

- The admins api was also updated for consistency with the users api changes:
  <table class="d-table" width="100%">
    <tr>
      <th>Old</th>
      <th>New</th>
    </tr>
    <tr valign="top">
      <td>
        <em>POST /api/admins/<strong>refresh</strong></em>
      </td>
      <td>
        <em>POST /api/admins/<strong>auth-refresh</strong></em>
      </td>
    </tr>
    <tr valign="top">
      <td><em>POST /api/admins/<strong>auth-via-email</strong></em></td>
      <td>
        <em>POST /api/admins/<strong>auth-with-password</strong></em>
        <br />
        <code>{"identity": "test@example.com", "password": "123456"}</code>
        <br />
        (notice that the <code>email</code> body field was renamed to <code>identity</code>)
      </td>
    </tr>
  </table>

- To prevent confusion with the auth method responses, the following endpoints now returns 204 with empty body (previously 200 with token and auth model):
  ```
  POST /api/admins/confirm-password-reset
  POST /api/collections/:collection/confirm-password-reset
  POST /api/collections/:collection/confirm-verification
  POST /api/collections/:collection/confirm-email-change
  ```

- Renamed the "user" related settings fields returned by `GET /api/settings`:
  <table class="d-table" width="100%">
    <tr>
      <th>Old</th>
      <th>New</th>
    </tr>
    <tr valign="top">
      <td><strong>user</strong>AuthToken</td>
      <td><strong>record</strong>AuthToken</td>
    </tr>
    <tr valign="top">
      <td><strong>user</strong>PasswordResetToken</td>
      <td><strong>record</strong>PasswordResetToken</td>
    </tr>
    <tr valign="top">
      <td><strong>user</strong>EmailChangeToken</td>
      <td><strong>record</strong>EmailChangeToken</td>
    </tr>
    <tr valign="top">
      <td><strong>user</strong>VerificationToken</td>
      <td><strong>record</strong>VerificationToken</td>
    </tr>
  </table>

#### Internals

> _**You don't have to read this if you are not using PocketBase as framework.**_

- Removed `forms.New*WithConfig()` factories to minimize ambiguities.
  If you need to pass a transaction Dao you can use the new `SetDao(dao)` method available to the form instances.

- `forms.RecordUpsert.LoadData(data map[string]any)` now can bulk load external data from a map.
  To load data from a request instance, you could use `forms.RecordUpsert.LoadRequest(r, optKeysPrefix = "")`.

- `schema.RelationOptions.MaxSelect` has new type `*int` (_you can use the new `types.Pointer(123)` helper to assign pointer values_).

- Renamed the constant `apis.ContextUserKey` (_"user"_) to `apis.ContextAuthRecordKey` (_"authRecord"_).

- Replaced user related middlewares with their auth record alternative:
  <table class="d-table" width="100%">
    <tr>
      <th>Old</th>
      <th>New</th>
    </tr>
    <tr valign="top">
      <td>apis.Require<strong>User</strong>Auth()</td>
      <td>apis.Require<strong>Record</strong>Auth(<strong>optCollectionNames ...string</strong>)</td>
    </tr>
    <tr valign="top">
      <td>apis.RequireAdminOr<strong>User</strong>Auth()</td>
      <td>apis.RequireAdminOr<strong>Record</strong>Auth(<strong>optCollectionNames ...string</strong>)</td>
    </tr>
    <tr valign="top">
      <td>N/A</td>
      <td>
        <strong>RequireSameContextRecordAuth()</strong>
        <br/>
        <em>(requires the auth record to be from the same context collection)</em>
      </td>
    </tr>
  </table>

- The following record Dao helpers now uses the collection id or name instead of `*models.Collection` instance to reduce the verbosity when fetching records:
  <table class="d-table" width="100%">
    <tr>
      <th>Old</th>
      <th>New</th>
    </tr>
    <tr valign="top">
      <td>dao.FindRecordById(<strong>collection</strong>, ...)</td>
      <td>dao.FindRecordById(<strong>collectionNameOrId</strong>, ...)</td>
    </tr>
    <tr valign="top">
      <td>dao.FindRecordsByIds(<strong>collection</strong>, ...)</td>
      <td>dao.FindRecordsByIds(<strong>collectionNameOrId</strong>, ...)</td>
    </tr>
    <tr valign="top">
      <td>dao.FindRecordsByExpr(<strong>collection</strong>, ...)</td>
      <td>dao.FindRecordsByExpr(<strong>collectionNameOrId</strong>, ...)</td>
    </tr>
    <tr valign="top">
      <td>dao.FindFirstRecordByData(<strong>collection</strong>, ...)</td>
      <td>dao.FindFirstRecordByData(<strong>collectionNameOrId</strong>, ...)</td>
    </tr>
    <tr valign="top">
      <td>dao.IsRecordValueUnique(<strong>collection</strong>, ...)</td>
      <td>dao.IsRecordValueUnique(<strong>collectionNameOrId</strong>, ...)</td>
    </tr>
  </table>

- Replaced all User related Dao helpers with Record equivalents:
  <table class="d-table" width="100%">
    <tr>
      <th>Old</th>
      <th>New</th>
    </tr>
    <tr valign="top">
      <td>dao.UserQuery()</td>
      <td>dao.RecordQuery(collection)</td>
    </tr>
    <tr valign="top">
      <td>dao.FindUserById(id)</td>
      <td>dao.FindRecordById(collectionNameOrId, id)</td>
    </tr>
    <tr valign="top">
      <td>dao.FindUserByToken(token, baseKey)</td>
      <td>dao.FindAuthRecordByToken(token, baseKey)</td>
    </tr>
    <tr valign="top">
      <td>dao.FindUserByEmail(email)</td>
      <td>dao.FindAuthRecordByEmail(collectionNameOrId, email)</td>
    </tr>
    <tr valign="top">
      <td>N/A</td>
      <td>dao.FindAuthRecordByUsername(collectionNameOrId, username)</td>
    </tr>
  </table>

- Moved the formatted `ApiError` struct and factories to the `github.com/pocketbase/pocketbase/apis` subpackage:
  <table class="d-table" width="100%">
    <tr>
      <th>Old</th>
      <th>New</th>
    </tr>
    <tr valign="top">
      <td colspan="2"><em>Import path</em></td>
    </tr>
    <tr valign="top">
      <td>github.com/pocketbase/pocketbase/<strong>tools/rest</strong></td>
      <td>github.com/pocketbase/pocketbase/<strong>apis</strong></td>
    </tr>
    <tr valign="top">
      <td colspan="2"><em>Fields</em></td>
    </tr>
    <tr valign="top">
      <td><strong>rest</strong>.ApiError{}</td>
      <td><strong>apis</strong>.ApiError{}</td>
    </tr>
    <tr valign="top">
      <td><strong>rest</strong>.NewNotFoundError()</td>
      <td><strong>apis</strong>.NewNotFoundError()</td>
    </tr>
    <tr valign="top">
      <td><strong>rest</strong>.NewBadRequestError()</td>
      <td><strong>apis</strong>.NewBadRequestError()</td>
    </tr>
    <tr valign="top">
      <td><strong>rest</strong>.NewForbiddenError()</td>
      <td><strong>apis</strong>.NewForbiddenError()</td>
    </tr>
    <tr valign="top">
      <td><strong>rest</strong>.NewUnauthorizedError()</td>
      <td><strong>apis</strong>.NewUnauthorizedError()</td>
    </tr>
    <tr valign="top">
      <td><strong>rest</strong>.NewApiError()</td>
      <td><strong>apis</strong>.NewApiError()</td>
    </tr>
  </table>

- Renamed `models.Record` helper getters:
  <table class="d-table" width="100%">
    <tr>
      <th>Old</th>
      <th>New</th>
    </tr>
    <tr valign="top">
      <td>Set<strong>DataValue</strong></td>
      <td>Set</td>
    </tr>
    <tr valign="top">
      <td>Get<strong>DataValue</strong></td>
      <td>Get</td>
    </tr>
    <tr valign="top">
      <td>GetBool<strong>DataValue</strong></td>
      <td>GetBool</td>
    </tr>
    <tr valign="top">
      <td>GetString<strong>DataValue</strong></td>
      <td>GetString</td>
    </tr>
    <tr valign="top">
      <td>GetInt<strong>DataValue</strong></td>
      <td>GetInt</td>
    </tr>
    <tr valign="top">
      <td>GetFloat<strong>DataValue</strong></td>
      <td>GetFloat</td>
    </tr>
    <tr valign="top">
      <td>GetTime<strong>DataValue</strong></td>
      <td>GetTime</td>
    </tr>
    <tr valign="top">
      <td>GetDateTime<strong>DataValue</strong></td>
      <td>GetDateTime</td>
    </tr>
    <tr valign="top">
      <td>GetStringSlice<strong>DataValue</strong></td>
      <td>GetStringSlice</td>
    </tr>
  </table>

- Added new auth collection `models.Record` helpers:
  ```go
  func (m *Record) Username() string
  func (m *Record) SetUsername(username string) error
  func (m *Record) Email() string
  func (m *Record) SetEmail(email string) error
  func (m *Record) EmailVisibility() bool
  func (m *Record) SetEmailVisibility(visible bool) error
  func (m *Record) IgnoreEmailVisibility(state bool)
  func (m *Record) Verified() bool
  func (m *Record) SetVerified(verified bool) error
  func (m *Record) TokenKey() string
  func (m *Record) SetTokenKey(key string) error
  func (m *Record) RefreshTokenKey() error
  func (m *Record) LastResetSentAt() types.DateTime
  func (m *Record) SetLastResetSentAt(dateTime types.DateTime) error
  func (m *Record) LastVerificationSentAt() types.DateTime
  func (m *Record) SetLastVerificationSentAt(dateTime types.DateTime) error
  func (m *Record) ValidatePassword(password string) bool
  func (m *Record) SetPassword(password string) error
  ```

- Added option to return serialized custom `models.Record` fields data:
  ```go
  func (m *Record) UnknownData() map[string]any
  func (m *Record) WithUnknownData(state bool)
  ```

- Deleted `model.User`. Now the user data is stored as an auth `models.Record`.
  <table class="d-table" width="100%">
    <tr>
      <th>Old</th>
      <th>New</th>
    </tr>
    <tr valign="top">
      <td>User.Email</td>
      <td>Record.Email()</td>
    </tr>
    <tr valign="top">
      <td>User.TokenKey</td>
      <td>Record.TokenKey()</td>
    </tr>
    <tr valign="top">
      <td>User.Verified</td>
      <td>Record.Verified()</td>
    </tr>
    <tr valign="top">
      <td>User.SetPassword()</td>
      <td>Record.SetPassword()</td>
    </tr>
    <tr valign="top">
      <td>User.RefreshTokenKey()</td>
      <td>Record.RefreshTokenKey()</td>
    </tr>
    <tr valign="top">
      <td colspan="2"><em>etc.</em></td>
    </tr>
  </table>

- Replaced `User` related event hooks with their `Record` alternative:
  <table class="d-table" width="100%">
    <tr>
      <th>Old</th>
      <th>New</th>
    </tr>
    <tr valign="top">
      <td>OnMailerBefore<strong>User</strong>ResetPasswordSend() *hook.Hook[*Mailer<strong>User</strong>Event]</td>
      <td>OnMailerBefore<strong>Record</strong>ResetPasswordSend() *hook.Hook[*Mailer<strong>Record</strong>Event]</td>
    </tr>
    <tr valign="top">
      <td>OnMailerAfter<strong>User</strong>ResetPasswordSend() *hook.Hook[*Mailer<strong>User</strong>Event]</td>
      <td>OnMailerAfter<strong>Record</strong>ResetPasswordSend() *hook.Hook[*Mailer<strong>Record</strong>Event]</td>
    </tr>
    <tr valign="top">
      <td>OnMailerBefore<strong>User</strong>VerificationSend() *hook.Hook[*Mailer<strong>User</strong>Event]</td>
      <td>OnMailerBefore<strong>Record</strong>VerificationSend() *hook.Hook[*Mailer<strong>Record</strong>Event]</td>
    </tr>
    <tr valign="top">
      <td>OnMailerAfter<strong>User</strong>VerificationSend() *hook.Hook[*Mailer<strong>User</strong>Event]</td>
      <td>OnMailerAfter<strong>Record</strong>VerificationSend() *hook.Hook[*Mailer<strong>Record</strong>Event]</td>
    </tr>
    <tr valign="top">
      <td>OnMailerBefore<strong>User</strong>ChangeEmailSend() *hook.Hook[*Mailer<strong>User</strong>Event]</td>
      <td>OnMailerBefore<strong>Record</strong>ChangeEmailSend() *hook.Hook[*Mailer<strong>Record</strong>Event]</td>
    </tr>
    <tr valign="top">
      <td>OnMailerAfter<strong>User</strong>ChangeEmailSend() *hook.Hook[*Mailer<strong>User</strong>Event]</td>
      <td>OnMailerAfter<strong>Record</strong>ChangeEmailSend() *hook.Hook[*Mailer<strong>Record</strong>Event]</td>
    </tr>
    <tr valign="top">
      <td>On<strong>Users</strong>ListRequest() *hook.Hook[*<strong>User</strong>ListEvent]</td>
      <td>On<strong>Records</strong>ListRequest() *hook.Hook[*<strong>Records</strong>ListEvent]</td>
    </tr>
    <tr valign="top">
      <td>On<strong>User</strong>ViewRequest() *hook.Hook[*<strong>User</strong>ViewEvent]</td>
      <td>On<strong>Record</strong>ViewRequest() *hook.Hook[*<strong>Record</strong>ViewEvent]</td>
    </tr>
    <tr valign="top">
      <td>On<strong>User</strong>BeforeCreateRequest() *hook.Hook[*<strong>User</strong>CreateEvent]</td>
      <td>On<strong>Record</strong>BeforeCreateRequest() *hook.Hook[*<strong>Record</strong>CreateEvent]</td>
    </tr>
    <tr valign="top">
      <td>On<strong>User</strong>AfterCreateRequest() *hook.Hook[*<strong>User</strong>CreateEvent]</td>
      <td>On<strong>Record</strong>AfterCreateRequest() *hook.Hook[*<strong>Record</strong>CreateEvent]</td>
    </tr>
    <tr valign="top">
      <td>On<strong>User</strong>BeforeUpdateRequest() *hook.Hook[*<strong>User</strong>UpdateEvent]</td>
      <td>On<strong>Record</strong>BeforeUpdateRequest() *hook.Hook[*<strong>Record</strong>UpdateEvent]</td>
    </tr>
    <tr valign="top">
      <td>On<strong>User</strong>AfterUpdateRequest() *hook.Hook[*<strong>User</strong>UpdateEvent]</td>
      <td>On<strong>Record</strong>AfterUpdateRequest() *hook.Hook[*<strong>Record</strong>UpdateEvent]</td>
    </tr>
    <tr valign="top">
      <td>On<strong>User</strong>BeforeDeleteRequest() *hook.Hook[*<strong>User</strong>DeleteEvent]</td>
      <td>On<strong>Record</strong>BeforeDeleteRequest() *hook.Hook[*<strong>Record</strong>DeleteEvent]</td>
    </tr>
    <tr valign="top">
      <td>On<strong>User</strong>AfterDeleteRequest() *hook.Hook[*<strong>User</strong>DeleteEvent]</td>
      <td>On<strong>Record</strong>AfterDeleteRequest() *hook.Hook[*<strong>Record</strong>DeleteEvent]</td>
    </tr>
    <tr valign="top">
      <td>On<strong>User</strong>AuthRequest() *hook.Hook[*<strong>User</strong>AuthEvent]</td>
      <td>On<strong>Record</strong>AuthRequest() *hook.Hook[*<strong>Record</strong>AuthEvent]</td>
    </tr>
    <tr valign="top">
      <td>On<strong>User</strong>ListExternalAuths() *hook.Hook[*<strong>User</strong>ListExternalAuthsEvent]</td>
      <td>On<strong>Record</strong>ListExternalAuths() *hook.Hook[*<strong>Record</strong>ListExternalAuthsEvent]</td>
    </tr>
    <tr valign="top">
      <td>On<strong>User</strong>BeforeUnlinkExternalAuthRequest() *hook.Hook[*<strong>User</strong>UnlinkExternalAuthEvent]</td>
      <td>On<strong>Record</strong>BeforeUnlinkExternalAuthRequest() *hook.Hook[*<strong>Record</strong>UnlinkExternalAuthEvent]</td>
    </tr>
    <tr valign="top">
      <td>On<strong>User</strong>AfterUnlinkExternalAuthRequest() *hook.Hook[*<strong>User</strong>UnlinkExternalAuthEvent]</td>
      <td>On<strong>Record</strong>AfterUnlinkExternalAuthRequest() *hook.Hook[*<strong>Record</strong>UnlinkExternalAuthEvent]</td>
    </tr>
  </table>

- Replaced `forms.UserEmailLogin{}` with `forms.RecordPasswordLogin{}` (for both username and email depending on which is enabled for the collection).

- Renamed user related `core.Settings` fields:
  <table class="d-table" width="100%">
    <tr>
      <th>Old</th>
      <th>New</th>
    </tr>
    <tr valign="top">
      <td>core.Settings.<strong>User</strong>AuthToken{}</td>
      <td>core.Settings.<strong>Record</strong>AuthToken{}</td>
    </tr>
    <tr valign="top">
      <td>core.Settings.<strong>User</strong>PasswordResetToken{}</td>
      <td>core.Settings.<strong>Record</strong>PasswordResetToken{}</td>
    </tr>
    <tr valign="top">
      <td>core.Settings.<strong>User</strong>EmailChangeToken{}</td>
      <td>core.Settings.<strong>Record</strong>EmailChangeToken{}</td>
    </tr>
    <tr valign="top">
      <td>core.Settings.<strong>User</strong>VerificationToken{}</td>
      <td>core.Settings.<strong>Record</strong>VerificationToken{}</td>
    </tr>
  </table>

- Marked as "Deprecated" and will be removed in v0.9+:
    ```
    core.Settings.EmailAuth{}
    core.EmailAuthConfig{}
    schema.FieldTypeUser
    schema.UserOptions{}
    ```

- The second argument of `apis.StaticDirectoryHandler(fileSystem, enableIndexFallback)` now is used to enable/disable index.html forwarding on missing file (eg. in case of SPA).<|MERGE_RESOLUTION|>--- conflicted
+++ resolved
@@ -1,8 +1,8 @@
-<<<<<<< HEAD
 ## (WIP)
 
 - Fixed typo in `Record.WithUnkownData()` -> `Record.WithUnknownData()`.
-=======
+
+
 ## v0.14.3
 
 - Fixed Admin UI Logs `meta` visualization in Firefox ([#2221](https://github.com/pocketbase/pocketbase/issues/2221)).
@@ -10,7 +10,6 @@
 - Downgraded to v1 of the `aws/aws-sdk-go` package since v2 has compatibility issues with GCS ([#2231](https://github.com/pocketbase/pocketbase/issues/2231)).
 
 - Upgraded the GitHub action to use [min Go 1.20.3](https://github.com/golang/go/issues?q=milestone%3AGo1.20.3+label%3ACherryPickApproved) for the prebuilt executable since it contains some minor `net/http` security fixes.
->>>>>>> b7407edc
 
 
 ## v0.14.2
