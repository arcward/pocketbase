--- conflicted
+++ resolved
@@ -1,4 +1,3 @@
-<<<<<<< HEAD
 ## (WIP) v0.12.0
 
 - Added PDF file previews ([#1548](https://github.com/pocketbase/pocketbase/pull/1548); thanks @mjadobson).
@@ -6,7 +5,8 @@
 - Added video and audio file previews.
 
 - Added `filesystem.GetFile()` helper to read files through the FileSystem abstraction ([#1578](https://github.com/pocketbase/pocketbase/pull/1578); thanks @avarabyeu).
-=======
+
+
 ## v0.11.2
 
 - Fixed `fs.DeleteByPrefix()` hang on invalid S3 settings ([#1575](https://github.com/pocketbase/pocketbase/discussions/1575#discussioncomment-4661089)).
@@ -14,7 +14,6 @@
 - Updated file(s) delete to run in the background on record/collection delete to avoid blocking the delete model transaction.
   _Currently the cascade files delete operation is treated as "non-critical" and in case of an error it is just logged during debug._
   _This will be improved in the near future with the planned async job queue implementation._
->>>>>>> c1921aee
 
 
 ## v0.11.1
