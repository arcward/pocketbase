--- conflicted
+++ resolved
@@ -1,14 +1,13 @@
-<<<<<<< HEAD
 ## v0.17.0-WIP
 
 - Added Instagram OAuth2 provider ([#2534](https://github.com/pocketbase/pocketbase/pull/2534); thanks @pnmcosta).
 
 - Added VK OAuth2 provider ([#2533](https://github.com/pocketbase/pocketbase/pull/2533); thanks @imperatrona).
-=======
+
+
 ## v0.16.4-WIP
 
 - Fixed the selfupdate command not working on Windows due to missing `.exe` in the extracted binary path ([#2589](https://github.com/pocketbase/pocketbase/discussions/2589)).
->>>>>>> 732044f7
 
 
 ## v0.16.3
