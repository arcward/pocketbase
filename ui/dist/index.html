--- conflicted
+++ resolved
@@ -45,11 +45,7 @@
         window.Prism = window.Prism || {};
         window.Prism.manual = true;
     </script>
-<<<<<<< HEAD
-  <script type="module" crossorigin src="./assets/index-64fd4bf2.js"></script>
-=======
-  <script type="module" crossorigin src="./assets/index-5041d6c2.js"></script>
->>>>>>> f4f3724b
+  <script type="module" crossorigin src="./assets/index-0b0e311d.js"></script>
   <link rel="stylesheet" href="./assets/index-a9d56645.css">
 </head>
 <body>
